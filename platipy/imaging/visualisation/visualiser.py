# Copyright 2020 University of New South Wales, University of Sydney, Ingham Institute

# Licensed under the Apache License, Version 2.0 (the "License");
# you may not use this file except in compliance with the License.
# You may obtain a copy of the License at

#     http://www.apache.org/licenses/LICENSE-2.0

# Unless required by applicable law or agreed to in writing, software
# distributed under the License is distributed on an "AS IS" BASIS,
# WITHOUT WARRANTIES OR CONDITIONS OF ANY KIND, either express or implied.
# See the License for the specific language governing permissions and
# limitations under the License.

import warnings

import matplotlib.pyplot as plt
import matplotlib.gridspec as gridspec
from mpl_toolkits.axes_grid1 import make_axes_locatable  # , AxesGrid, ImageGrid

import numpy as np
import SimpleITK as sitk

from loguru import logger

from platipy.imaging.utils.crop import label_to_roi

from platipy.imaging.visualisation.utils import (
    VisualiseBoundingBox,
    VisualiseContour,
    VisualiseScalarOverlay,
    VisualiseVectorOverlay,
    VisualiseComparisonOverlay,
    return_slice,
    subsample_vector_field,
    vector_image_grid,
    reorientate_vector_field,
    generate_comparison_colormix,
    project_onto_arbitrary_plane,
)

"""
This Python script comprises two contributions to the code base:
1) A bunch of helpful visualisation "helper" functions

2) A visualisation class used to generate figures of images, contours, vector fields, and more!
"""


class ImageVisualiser:
    """Class to assist with visualising images and overlaying contours, scalars and bounding
    boxes."""

    def __init__(
        self,
        image,
        cut=None,
        axis="ortho",
        window=[-250, 500],
        figure_size_in=10,
        limits=None,
        colormap=plt.cm.get_cmap("Greys_r"),
        origin="normal",
        projection=False,
    ):
        self.__set_image(image)
        self.__contours = []
        self.__bounding_boxes = []
        self.__scalar_overlays = []
        self.__vector_overlays = []
        self.__comparison_overlays = []
        self.__show_legend = False
        self.__show_colorbar = False
        self.__figure = None
        self.__figure_size = figure_size_in
        self.__window = window
        self.__axis = axis
        self.__cut = cut
        self.__limits = limits
        self.__colormap = colormap
        self.__origin = origin
        self.__projection = projection
        self.__image_view = None
        self.__scalar_view = None
        self.__contour_colormap = None

        self.clear()

    def __set_image(self, image):
        self.__image = image

    def __set_labelmap(self, labelmap, labels=None):

        # TODO: Convert label map to binary masks for display

        raise NotImplementedError

    image = property(fset=__set_image)
    # contours = property(fset=__set_contours)
    labelmap = property(fset=__set_labelmap)

    def clear(self):
        """Clear all overlays"""

        self.__contours = []
        self.__bounding_boxes = []
        self.__scalar_overlays = []
        self.__comparison_overlays = []
        self.__vector_overlays = []

    def set_limits_from_label(self, label, expansion=[0, 0, 0]):
        """Sets the limits of the axes to the bounds of the given label.

        Args:
            label (sitk.Image): The label around which to set the limits
            expansion (list, optional): Expansion (in mm) around the label. Defaults to [0, 0, 0].
        """

        (sag_size, cor_size, ax_size), (sag_0, cor_0, ax_0) = label_to_roi(
            label, expansion_mm=expansion
        )

        if self.__axis == "ortho":
            self.__limits = [
                ax_0,
                ax_0 + ax_size,
                cor_0,
                cor_0 + cor_size,
                sag_0,
                sag_0 + sag_size,
            ]

        if self.__axis == "x":
            self.__limits = [cor_0, cor_0 + cor_size, ax_0, ax_0 + ax_size]
        if self.__axis == "y":
            self.__limits = [sag_0, sag_0 + sag_size, ax_0, ax_0 + ax_size]
        if self.__axis == "z":
            self.__limits = [sag_0, sag_0 + sag_size, cor_0, cor_0 + cor_size]

    def add_contour(
        self,
        contour,
        name=None,
        color=None,
        colormap=plt.cm.get_cmap("rainbow"),
        linewidth=2,
        show_legend=True,
    ):
        """Add a contour as overlay

        Args:
            contour (sitk.Image|dict): Contour mask or dict containing contour masks.
            name (str, optional): Name to give the contour (only used if passing sitk.Image as
                                  contour). Defaults to None.
            color (str|tuple|list, optional): The color to use when drawing the contour(s).
                                              Defaults to None.

        Raises:
            ValueError: Contour must be dict of sitk.Image.
            ValueError: If passing a dict for contour, all values must be sitk.Image.
        """

        if isinstance(contour, dict):

            self.__show_legend = show_legend

            if not all(map(lambda i: isinstance(i, sitk.Image), contour.values())):
                raise ValueError("When passing dict, all values must be of type SimpleITK.Image")

            for contour_name in contour:

                if isinstance(color, dict):
                    try:
                        contour_color = color[contour_name]
                    except AttributeError:
                        contour_color = None
                else:
                    contour_color = color

                visualise_contour = VisualiseContour(
                    contour[contour_name],
                    contour_name,
                    color=contour_color,
                    linewidth=linewidth,
                )
                self.__contours.append(visualise_contour)

        elif isinstance(contour, sitk.Image):

            # Use a default name if not specified
            if name is None:
<<<<<<< HEAD
                name = "contour"

            visualise_contour = VisualiseContour(contour, name, color=color, linewidth=linewidth)
=======
                name = "input"
                self.__show_legend = False

            visualise_contour = VisualiseContour(
                contour,
                name,
                color=color,
                linewidth=linewidth,
            )
>>>>>>> 218babfc
            self.__contours.append(visualise_contour)
        else:

            raise ValueError(
                "Contours should be represented as a dict with contour name as key "
                "and sitk.Image as value, or as an sitk.Image and passing the contour_name"
            )

        self.__contour_colormap = colormap

    def add_scalar_overlay(
        self,
        scalar_image,
        name=None,
        colormap=plt.cm.get_cmap("Spectral"),
        alpha=0.75,
        min_value=False,
        max_value=False,
        discrete_levels=False,
        mid_ticks=False,
        show_colorbar=True,
        norm=None,
    ):
        """Overlay a scalar image on to the existing image

        Args:
            scalar_image sitk.Image|dict): Scalar image or dict containing scalar images.
            name (str, optional): Name to give the scalar image (only used if passing sitk.Image as
                                  scalar image). Defaults to None.
            colormap (matplotlib.colors.Colormap, optional): The colormap to be used when
                                                             overlaying this scalar image. Defaults
                                                             to plt.cm.get_cmap("Spectral").
            alpha (float, optional): Alpha to apply to overlay. Defaults to 0.75.
            min_value (float, optional): Values below this value aren't rendered. Defaults to 0.1.

        Raises:
            ValueError: Scalar overlay must be dict of sitk.Image.
            ValueError: If passing a dict for contour, all values must be sitk.Image.
        """

        self.__show_colorbar = True

        if isinstance(scalar_image, dict):

            if not all(map(lambda i: isinstance(i, sitk.Image), scalar_image.values())):
                raise ValueError("When passing dict, all values must be of type SimpleITK.Image")

            for name in scalar_image:
                visualise_scalar = VisualiseScalarOverlay(
                    scalar_image[name],
                    name,
                    colormap=colormap,
                    alpha=alpha,
                    min_value=min_value,
                    max_value=max_value,
                    discrete_levels=discrete_levels,
                    mid_ticks=mid_ticks,
                    show_colorbar=show_colorbar,
                    norm=norm,
                )
                self.__scalar_overlays.append(visualise_scalar)

        elif isinstance(scalar_image, sitk.Image):

            # Use a default name if not specified
            if not name:
                name = "input"
                self.__show_legend = False

            visualise_scalar = VisualiseScalarOverlay(
                scalar_image,
                name,
                colormap=colormap,
                alpha=alpha,
                min_value=min_value,
                max_value=max_value,
                discrete_levels=discrete_levels,
                mid_ticks=mid_ticks,
                show_colorbar=show_colorbar,
                norm=norm,
            )
            self.__scalar_overlays.append(visualise_scalar)
        else:

            raise ValueError(
                "Contours should be represented as a dict with contour name as key "
                "and sitk.Image as value, or as an sitk.Image and passing the contour_name"
            )

    def add_vector_overlay(
        self,
        vector_image,
        name=None,
        colormap=plt.cm.get_cmap("Spectral"),
        alpha=0.75,
        arrow_scale=0.25,
        arrow_width=1,
        subsample=4,
        color_function="perpendicular",
        show_colorbar=True,
    ):
        """Overlay a vector field on to the existing image

        Args:
            vector_image sitk.Image|dict): Vector image (will be displayed as ).
            name (str, optional): Name to give the vector field (only used if passing
                                  sitk.Image as vector field). Defaults to None.
            colormap (matplotlib.colors.Colormap, optional): The colormap to be used when
                                                             overlaying this vector field. Defaults
                                                             to plt.cm.get_cmap("Spectral").
            alpha (float, optional): Alpha to apply to overlay vectors. Defaults to 0.75.
            arrow_scale (float, optional): Relative scaling of vectors. Defaults to 0.25.
            arrow_width (float, optional): Width of vector field arrow. Defaults to 0.25.
            subsample (int, optional): Defines to subsampling ratio of displayed vectors.
                                       Defaults to 4.
            color_function (str, optional): Determines how vectors are colored. Options:
                                            'perpendicular' - vectors colored by perpendicular
                                            value
                                            'magnitude' - vectors colored by magnitude.

        Raises:
            ValueError: Vector overlay must be of type sitk.Image.
        """

        if (
            isinstance(vector_image, sitk.Image)
            and vector_image.GetNumberOfComponentsPerPixel() > 1
        ):

            # Use a default name if not specified
            if not name:
                name = "input"
                self.__show_legend = False

            visualise_vector_field = VisualiseVectorOverlay(
                vector_image,
                name,
                colormap=colormap,
                alpha=alpha,
                arrow_scale=arrow_scale,
                arrow_width=arrow_width,
                subsample=subsample,
                color_function=color_function,
                show_colorbar=show_colorbar,
            )
            self.__vector_overlays.append(visualise_vector_field)
        else:

            raise ValueError("Vector field should be sitk.Image (of vector type).")

    def add_comparison_overlay(self, image, name=None, color_rotation=0.35):
        """Overlay a comparison image on the existing image

        Args:
            image sitk.Image): Image (will be displayed as a comparison).
            name (str, optional): Name to give the image. Defaults to None.
            color_rotation (float, optional): Defines the hue of the original image (0 - 0.5).

        Raises:
            ValueError: Comparison overlay must be of type sitk.Image.
        """

        if isinstance(image, sitk.Image):

            visualise_comparison = VisualiseComparisonOverlay(
                image, name, color_rotation=color_rotation
            )
            self.__comparison_overlays.append(visualise_comparison)
        else:

            raise ValueError("Image should be sitk.Image.")

    def add_bounding_box(self, bounding_box, name=None, color="r", linewidth=2):
        """Add a bounding box to draw.

        Args:
            bounding_box (dict|list|tuple|sitk.Image): Dictionary of bounding boxes where list key
                                    is the name of the bounding box. If list or tuple then pass
                                    bounding box in format (x, y, z, w, h, d). If sitk.Image then
                                    mask is assumed and bounding box around this mask is used.
            name (list, optional): Name of this bounding box if bounding_box is list, tuple or
                                   sitk.Image. Defaults to None.
            color (str|tuple|list, optional): The color to use when drawing the bounding box(es).
                                              Defaults to None.
            linewidth (int, optional): The line width of the bounding box(es). Defaults to 2.

        Raises:
            ValueError: Raised if input is not a list or tuple of length 6 or and sitk.Image.
        """

        self.__show_legend = True

        if isinstance(bounding_box, dict):

            if not all(
                map(
                    lambda i: isinstance(i, (list, tuple, sitk.Image)) and len(i) == 6,
                    bounding_box.values(),
                )
            ):
                raise ValueError("All values must be of type list or tuple with length 6")

            for name in bounding_box:
                visualise_bounding_box = VisualiseBoundingBox(
                    bounding_box[name], name=name, color=color, linewidth=linewidth
                )
                self.__bounding_boxes.append(visualise_bounding_box)

        elif isinstance(bounding_box, (list, tuple, sitk.Image)):

            # Use a default name if not specified
            if name is None:
                name = "Bounding box"

            visualise_bounding_box = VisualiseBoundingBox(
                bounding_box, name=name, color=color, linewidth=linewidth
            )
            self.__bounding_boxes.append(visualise_bounding_box)

        else:
            raise ValueError(
                "Bounding boxes should be represented as a dict with bounding box name as key "
                "and list or tuple as value"
            )

    def show(self, interact=False):
        """Render the image with all overlays"""
        if len(self.__comparison_overlays) == 0:
            self._display_slice()
        else:
            self._overlay_comparison()

        self._overlay_scalar_field()
        self._overlay_vector_field()
        self._overlay_contours()
        self._overlay_bounding_boxes()

        self._adjust_view()

        if interact:
            logger.warning("Interactive mode not yet implemented")
            # self.interact_adjust_slice()

        self.__figure.canvas.draw()
        self._add_legend()

        return self.__figure

    def _display_slice(self):
        """Display the configured image slice"""

        image = self.__image
        nda = sitk.GetArrayFromImage(image)

        (ax_size, cor_size, sag_size) = nda.shape[:3]

        try:
            logger.info(
                f"Found a (z,y,x,{nda.shape[3]}) dimensional array - assuming this is an RGB"
                "image."
            )
            nda /= nda.max()
        except ValueError:
            logger.warning("Problem converting RGB image to np.ndarray.")
        except IndexError:
            pass

        sp_plane, _, sp_slice = image.GetSpacing()
        asp = (1.0 * sp_slice) / sp_plane

        if self.__axis == "ortho":
            figure_size = (
                self.__figure_size,
                self.__figure_size * (asp * ax_size + cor_size) / (1.0 * sag_size + cor_size),
            )

            self.__figure, ((ax_ax, blank), (ax_cor, ax_sag)) = plt.subplots(
                2,
                2,
                figsize=figure_size,
                gridspec_kw={
                    "height_ratios": [(cor_size) / (asp * ax_size), 1],
                    "width_ratios": [sag_size, cor_size],
                },
            )
            blank.axis("off")

            if self.__cut is None:
                slice_ax = int(ax_size / 2.0)
                slice_cor = int(cor_size / 2.0)
                slice_sag = int(sag_size / 2.0)

                self.__cut = [slice_ax, slice_cor, slice_sag]

            if not self.__projection:
                s_ax = return_slice("z", self.__cut[0])
                s_cor = return_slice("y", self.__cut[1])
                s_sag = return_slice("x", self.__cut[2])

                ax_img = nda.__getitem__(s_ax)
                cor_img = nda.__getitem__(s_cor)
                sag_img = nda.__getitem__(s_sag)

            else:
                ax_img_proj = project_onto_arbitrary_plane(
                    image, projection_axis=2, projection_name="mean", default_value=int(nda.min())
                )
                ax_img = sitk.GetArrayFromImage(ax_img_proj)
                ax_img = (ax_img - ax_img.min()) / (ax_img.max() - ax_img.min())

                cor_img_proj = project_onto_arbitrary_plane(
                    image, projection_axis=1, projection_name="mean", default_value=int(nda.min())
                )
                cor_img = sitk.GetArrayFromImage(cor_img_proj)
                cor_img = (cor_img - cor_img.min()) / (cor_img.max() - cor_img.min())

                sag_img_proj = project_onto_arbitrary_plane(
                    image, projection_axis=0, projection_name="mean", default_value=int(nda.min())
                )
                sag_img = sitk.GetArrayFromImage(sag_img_proj)
                sag_img = (sag_img - sag_img.min()) / (sag_img.max() - sag_img.min())

            ax_view = ax_ax.imshow(
                ax_img,
                aspect=1.0,
                interpolation="none",
                origin={"normal": "upper", "reversed": "lower"}[self.__origin],
                cmap=self.__colormap,
                clim=(self.__window[0], self.__window[0] + self.__window[1]),
            )
            cor_view = ax_cor.imshow(
                cor_img,
                origin="lower",
                aspect=asp,
                interpolation="none",
                cmap=self.__colormap,
                clim=(self.__window[0], self.__window[0] + self.__window[1]),
            )
            sag_view = ax_sag.imshow(
                sag_img,
                origin="lower",
                aspect=asp,
                interpolation="none",
                cmap=self.__colormap,
                clim=(self.__window[0], self.__window[0] + self.__window[1]),
            )

            ax_ax.axis("off")
            ax_cor.axis("off")
            ax_sag.axis("off")

            self.__figure.subplots_adjust(
                left=0, right=1, wspace=0.01, hspace=0.01, top=1, bottom=0
            )

            self.__image_view = {
                "ax_view": ax_view,
                "cor_view": cor_view,
                "sag_view": sag_view,
            }

        else:

            if hasattr(self.__cut, "__iter__"):
                warnings.warn(
                    "You have selected a single axis and multiple slice locations, attempting to "
                    "match."
                )
                self.__cut = self.__cut[{"x": 2, "y": 1, "z": 0}[self.__axis]]

            if self.__axis == "x" or self.__axis == "sag":
                axis_view_name_consistent = "sag_view"
                figure_size = (
                    self.__figure_size,
                    self.__figure_size * (asp * ax_size) / (1.0 * cor_size),
                )
                self.__figure, ax = plt.subplots(1, 1, figsize=(figure_size))
                org = "lower"
                if not self.__cut:
                    self.__cut = int(sag_size / 2.0)

            if self.__axis == "y" or self.__axis == "cor":
                axis_view_name_consistent = "cor_view"
                figure_size = (
                    self.__figure_size,
                    self.__figure_size * (asp * ax_size) / (1.0 * sag_size),
                )
                self.__figure, ax = plt.subplots(1, 1, figsize=(figure_size))
                org = "lower"
                if not self.__cut:
                    self.__cut = int(cor_size / 2.0)

            if self.__axis == "z" or self.__axis == "ax":
                axis_view_name_consistent = "ax_view"
                asp = 1
                figure_size = (
                    self.__figure_size,
                    self.__figure_size * (asp * cor_size) / (1.0 * sag_size),
                )
                self.__figure, ax = plt.subplots(1, 1, figsize=(figure_size))
                org = {"normal": "upper", "reversed": "lower"}[self.__origin]
                if not self.__cut:
                    self.__cut = int(ax_size / 2.0)

            if not self.__projection:
                s = return_slice(self.__axis, self.__cut)
                disp_img = nda.__getitem__(s)
            else:
                disp_img_proj = project_onto_arbitrary_plane(
                    image,
                    projection_axis={"x": 0, "y": 1, "z": 2}[self.__axis],
                    projection_name="mean",
                    default_value=int(nda.min()),
                )
                disp_img = sitk.GetArrayFromImage(disp_img_proj)
                disp_img = (disp_img - disp_img.min()) / (disp_img.max() - disp_img.min())

            s = return_slice(self.__axis, self.__cut)
            ax_indiv = ax.imshow(
                disp_img,
                aspect=asp,
                interpolation="none",
                origin=org,
                cmap=self.__colormap,
                clim=(self.__window[0], self.__window[0] + self.__window[1]),
            )
            ax.axis("off")

            self.__figure.subplots_adjust(left=0, right=1, bottom=0, top=1)

            self.__image_view = {axis_view_name_consistent: ax_indiv}

    def _overlay_comparison(self):
        """Display an overlay comparison

        Args:
            color_rotation (float, optional): The hue used to color the original image (0 - 0.5).
        """

        if len(self.__comparison_overlays) > 1:
            raise ValueError("You can only display one comparison image.")

        else:
            comparison_overlay = self.__comparison_overlays[0]

        image_original = self.__image
        nda_original = sitk.GetArrayFromImage(image_original)

        image_new = comparison_overlay.image
        nda_new = sitk.GetArrayFromImage(image_new)
        color_rotation = comparison_overlay.color_rotation

        (ax_size, cor_size, sag_size) = nda_original.shape
        sp_plane, _, sp_slice = image_original.GetSpacing()
        asp = (1.0 * sp_slice) / sp_plane

        window = self.__window

        if self.__axis == "ortho":
            figure_size = (
                self.__figure_size,
                self.__figure_size * (asp * ax_size + cor_size) / (1.0 * sag_size + cor_size),
            )

            self.__figure, ((ax_ax, blank), (ax_cor, ax_sag)) = plt.subplots(
                2,
                2,
                figsize=figure_size,
                gridspec_kw={
                    "height_ratios": [(cor_size) / (asp * ax_size), 1],
                    "width_ratios": [sag_size, cor_size],
                },
            )
            blank.axis("off")

            if self.__cut is None:
                slice_ax = int(ax_size / 2.0)
                slice_cor = int(cor_size / 2.0)
                slice_sag = int(sag_size / 2.0)

                self.__cut = [slice_ax, slice_cor, slice_sag]

            s_ax = return_slice("z", self.__cut[0])
            s_cor = return_slice("y", self.__cut[1])
            s_sag = return_slice("x", self.__cut[2])

            nda_colormix = generate_comparison_colormix(
                [nda_original, nda_new],
                arr_slice=s_ax,
                window=window,
                color_rotation=color_rotation,
            )

            ax_ax.imshow(
                nda_colormix,
                aspect=1.0,
                origin={"normal": "upper", "reversed": "lower"}[self.__origin],
                interpolation="none",
            )

            nda_colormix = generate_comparison_colormix(
                [nda_original, nda_new],
                arr_slice=s_cor,
                window=window,
                color_rotation=color_rotation,
            )

            ax_cor.imshow(
                nda_colormix,
                origin="lower",
                aspect=asp,
                interpolation="none",
            )

            nda_colormix = generate_comparison_colormix(
                [nda_original, nda_new],
                arr_slice=s_sag,
                window=window,
                color_rotation=color_rotation,
            )

            ax_sag.imshow(
                nda_colormix,
                origin="lower",
                aspect=asp,
                interpolation="none",
            )

            ax_ax.axis("off")
            ax_cor.axis("off")
            ax_sag.axis("off")

            self.__figure.subplots_adjust(
                left=0, right=1, wspace=0.01, hspace=0.01, top=1, bottom=0
            )

        else:

            if hasattr(self.__cut, "__iter__"):
                warnings.warn(
                    "You have selected a single axis and multiple slice locations, attempting to "
                    "match."
                )
                self.__cut = self.__cut[{"x": 2, "y": 1, "z": 0}[self.__axis]]

            if self.__axis == "x" or self.__axis == "sag":
                figure_size = (
                    self.__figure_size,
                    self.__figure_size * (asp * ax_size) / (1.0 * cor_size),
                )
                self.__figure, ax = plt.subplots(1, 1, figsize=(figure_size))
                org = "lower"
                if not self.__cut:
                    self.__cut = int(sag_size / 2.0)

            if self.__axis == "y" or self.__axis == "cor":
                figure_size = (
                    self.__figure_size,
                    self.__figure_size * (asp * ax_size) / (1.0 * sag_size),
                )
                self.__figure, ax = plt.subplots(1, 1, figsize=(figure_size))
                org = "lower"
                if not self.__cut:
                    self.__cut = int(cor_size / 2.0)

            if self.__axis == "z" or self.__axis == "ax":
                asp = 1
                figure_size = (
                    self.__figure_size,
                    self.__figure_size * (asp * cor_size) / (1.0 * sag_size),
                )
                self.__figure, ax = plt.subplots(1, 1, figsize=(figure_size))
                org = "upper"
                if not self.__cut:
                    self.__cut = int(ax_size / 2.0)

            s = return_slice(self.__axis, self.__cut)

            nda_colormix = generate_comparison_colormix(
                [nda_original, nda_new], arr_slice=s, window=window, color_rotation=color_rotation
            )

            ax.imshow(
                nda_colormix,
                aspect=asp,
                interpolation="none",
                origin=org,
            )
            ax.axis("off")

            self.__figure.subplots_adjust(left=0, right=1, bottom=0, top=1)

    def _adjust_view(self):
        """adjust_view is a helper function for modifying axis limits.
        Specify *limits* when initialising the ImageVisulaiser to use.
        Alternatively, use set_limits_from_label to specify automatically.
        """

        limits = self.__limits
        origin = self.__origin

        if limits is not None:
            if self.__axis == "ortho":
                ax_ax, _, ax_cor, ax_sag = self.__figure.axes[:4]
                cax_list = self.__figure.axes[4:]

                ax_orig_0, ax_orig_1 = ax_cor.get_ylim()
                cor_orig_0, cor_orig_1 = ax_ax.get_ylim()
                sag_orig_0, sag_orig_1 = ax_ax.get_xlim()

                ax_0, ax_1, cor_0, cor_1, sag_0, sag_1 = limits

                # Perform some corrections
                ax_0, ax_1 = sorted([ax_0, ax_1])
                cor_0, cor_1 = sorted([cor_0, cor_1])
                sag_0, sag_1 = sorted([sag_0, sag_1])

                ax_orig_0, ax_orig_1 = sorted([ax_orig_0, ax_orig_1])
                cor_orig_0, cor_orig_1 = sorted([cor_orig_0, cor_orig_1])
                sag_orig_0, sag_orig_1 = sorted([sag_orig_0, sag_orig_1])

                ax_size = ax_1 - ax_0
                cor_size = cor_1 - cor_0
                sag_size = sag_1 - sag_0

                asp = ax_cor.get_aspect()

                ratio_x = ((cor_1 - cor_0) + (sag_1 - sag_0)) / (
                    (cor_orig_1 - cor_orig_0) + (sag_orig_1 - sag_orig_0)
                )
                ratio_y = (1 / asp * (cor_1 - cor_0) + (ax_1 - ax_0)) / (
                    1 / asp * (cor_orig_1 - cor_orig_0) + (ax_orig_1 - ax_orig_0)
                )

                if origin == "reversed":
                    cor_0, cor_1 = cor_1, cor_0

                ax_ax.set_xlim(sag_0, sag_1)
                ax_ax.set_ylim(cor_1, cor_0)

                ax_cor.set_xlim(sag_0, sag_1)
                ax_cor.set_ylim(ax_0, ax_1)

                ax_sag.set_xlim(cor_0, cor_1)
                ax_sag.set_ylim(ax_0, ax_1)

                gs = gridspec.GridSpec(
                    2,
                    2,
                    height_ratios=[(cor_size) / (asp * ax_size), 1],
                    width_ratios=[sag_size, cor_size],
                )

                ax_ax.set_position(gs[0].get_position(self.__figure))
                ax_ax.set_subplotspec(gs[0])

                ax_cor.set_position(gs[2].get_position(self.__figure))
                ax_cor.set_subplotspec(gs[2])

                ax_sag.set_position(gs[3].get_position(self.__figure))
                ax_sag.set_subplotspec(gs[3])

                fig_size_x, fig_size_y = self.__figure.get_size_inches()
                fig_size_y = fig_size_y * ratio_y / ratio_x

                ax_ax_bbox = gs[0].get_position(self.__figure)

                for cax_index, cax in enumerate(cax_list):

                    cbar_width = ax_ax_bbox.width * 0.05

                    cax.set_position(
                        (
                            ax_ax_bbox.x1 + 0.02 + (cbar_width + 0.1) * cax_index,
                            ax_ax_bbox.y0 + 0.01,
                            0.05,
                            ax_ax_bbox.height - 0.02,
                        )
                    )

                self.__figure.set_size_inches(fig_size_x, fig_size_y)

            elif self.__axis in ["x", "y", "z"]:
                ax = self.__figure.axes[0]
                x_orig_0, x_orig_1 = ax.get_xlim()
                y_orig_0, y_orig_1 = ax.get_ylim()

                x_0, x_1, y_0, y_1 = limits
                # Perform some corrections
                x_0, x_1 = sorted([x_0, x_1])
                y_0, y_1 = sorted([y_0, y_1])

                if self.__axis == "z":
                    y_0, y_1 = y_1, y_0

                ratio_x = np.abs(x_1 - x_0) / np.abs(x_orig_1 - x_orig_0)
                ratio_y = np.abs(y_1 - y_0) / np.abs(y_orig_1 - y_orig_0)

                ax.set_xlim(x_0, x_1)
                ax.set_ylim(y_0, y_1)

                fig_size_x, fig_size_y = self.__figure.get_size_inches()
                fig_size_y = fig_size_y * ratio_y / ratio_x

                self.__figure.set_size_inches(fig_size_x, fig_size_y)

    def _overlay_contours(self):
        """Overlay the contours on to the current figure image"""

        if len(self.__contours) == 0:
            return

        plot_dict = {}
        color_dict = {}

        color_gen_index = 0

        for contour in self.__contours:
            contour_image_resampled = sitk.Resample(contour.image, self.__image)
            plot_dict[contour.name] = contour_image_resampled

            if contour.color is not None:
                color_dict[contour.name] = contour.color
            else:
                color_map = self.__contour_colormap(np.linspace(0, 1, len(self.__contours)))

                color_dict[contour.name] = color_map[color_gen_index % 255]
                color_gen_index += 1

        linewidths = [contour.linewidth for contour in self.__contours]

        # Test types of axes
        axes = self.__figure.axes[:4]

        if self.__axis in ["x", "y", "z"]:
            ax = axes[0]
            s = return_slice(self.__axis, self.__cut)

            for c_name in plot_dict:
                if not self.__projection:
                    contour_disp = sitk.GetArrayFromImage(plot_dict[c_name]).__getitem__(s)

                else:
                    contour_disp_proj = project_onto_arbitrary_plane(
                        plot_dict[c_name],
                        projection_axis={"x": 0, "y": 1, "z": 2}[self.__axis],
                        projection_name="max",
                        default_value=0,
                    )
                    contour_disp = sitk.GetArrayFromImage(contour_disp_proj)

                try:
                    ax.contour(
                        contour_disp,
                        colors=[color_dict[c_name]],
                        levels=[0],
                        # alpha=0.8,
                        linewidths=linewidths,
                        label=c_name,
                        origin="lower",
                    )
                except AttributeError:
                    pass

        elif self.__axis == "ortho":
            ax_ax, _, ax_cor, ax_sag = axes

            ax = ax_ax

            s_ax = return_slice("z", self.__cut[0])
            s_cor = return_slice("y", self.__cut[1])
            s_sag = return_slice("x", self.__cut[2])

            for _, c_name in enumerate(plot_dict.keys()):

                if not self.__projection:

                    contour_ax = sitk.GetArrayFromImage(plot_dict[c_name]).__getitem__(s_ax)
                    contour_cor = sitk.GetArrayFromImage(plot_dict[c_name]).__getitem__(s_cor)
                    contour_sag = sitk.GetArrayFromImage(plot_dict[c_name]).__getitem__(s_sag)

                else:
                    contour_ax_proj = project_onto_arbitrary_plane(
                        plot_dict[c_name],
                        projection_axis=2,
                        projection_name="max",
                        default_value=0,
                    )
                    contour_ax = sitk.GetArrayFromImage(contour_ax_proj)

                    contour_cor_proj = project_onto_arbitrary_plane(
                        plot_dict[c_name],
                        projection_axis=1,
                        projection_name="max",
                        default_value=0,
                    )
                    contour_cor = sitk.GetArrayFromImage(contour_cor_proj)

                    contour_sag_proj = project_onto_arbitrary_plane(
                        plot_dict[c_name],
                        projection_axis=0,
                        projection_name="max",
                        default_value=0,
                    )
                    contour_sag = sitk.GetArrayFromImage(contour_sag_proj)

                temp = ax_ax.contour(
                    contour_ax,
                    levels=[0],
                    linewidths=linewidths,
                    colors=[color_dict[c_name]],
                    origin="lower",
                )
                temp.collections[0].set_label(c_name)

                ax_cor.contour(
                    contour_cor,
                    levels=[0],
                    linewidths=linewidths,
                    colors=[color_dict[c_name]],
                    origin="lower",
                )
                ax_sag.contour(
                    contour_sag,
                    levels=[0],
                    linewidths=linewidths,
                    colors=[color_dict[c_name]],
                    origin="lower",
                )

        else:
            raise ValueError('Axis is must be one of "x","y","z","ortho".')

    def _overlay_scalar_field(self):
        """Overlay the scalar image onto the existing figure"""

        if self.__projection and len(self.__scalar_overlays) > 0:
            raise Warning("Scalar overlay is not implemented in projection mode.")

        for scalar_index, scalar in enumerate(self.__scalar_overlays):

            scalar_image = scalar.image
            nda = sitk.GetArrayFromImage(scalar_image)

            alpha = scalar.alpha

            if scalar.max_value:
                s_max = scalar.max_value
            else:
                s_max = nda.max()

            if scalar.min_value:
                s_min = scalar.min_value
            else:
                s_min = nda.min()

            if scalar.discrete_levels:
                colormap_name = scalar.colormap.name
                colormap = plt.cm.get_cmap(colormap_name, scalar.discrete_levels)

            else:
                colormap = scalar.colormap

            if scalar.norm:
                norm = scalar.norm
            else:
                norm = None

            # nda = nda / nda.max()
            nda = np.ma.masked_less_equal(nda, s_min)

            sp_plane, _, sp_slice = scalar_image.GetSpacing()
            asp = (1.0 * sp_slice) / sp_plane

            # Test types of axes
            axes = self.__figure.axes[:4]
            if len(axes) < 4:
                ax = axes[0]
                s = return_slice(self.__axis, self.__cut)
                if self.__axis == "z":
                    org = {"normal": "upper", "reversed": "lower"}[self.__origin]
                else:
                    org = "lower"
                sp = ax_indiv = ax.imshow(
                    nda.__getitem__(s),
                    interpolation="none",
                    cmap=colormap,
                    clim=(s_min, s_max),
                    aspect={"z": 1, "y": asp, "x": asp}[self.__axis],
                    origin=org,
                    vmin=s_min,
                    vmax=s_max,
                    alpha=alpha,
                    norm=norm,
                )

                if scalar.show_colorbar:
                    divider = make_axes_locatable(ax)
                    cax = divider.append_axes("right", size="5%", pad=0.05)
                    cbar = self.__figure.colorbar(sp, cax=cax, orientation="vertical")
                    cbar.set_label(scalar.name)
                    cbar.solids.set_alpha(1)
                    if scalar.discrete_levels:
                        cbar.set_ticks(np.linspace(s_min, s_max, scalar.discrete_levels + 1))

                    f_x, f_y = self.__figure.get_size_inches()
                    self.__figure.set_size_inches(f_x * 1.15, f_y)
                    self.__figure.subplots_adjust(left=0, right=0.88, bottom=0, top=1)

                if self.__axis == "z":
                    axis_view_name_consistent = "ax_view"
                if self.__axis == "y":
                    axis_view_name_consistent = "cor_view"
                if self.__axis == "x":
                    axis_view_name_consistent = "sag_view"

                self.__scalar_view = {axis_view_name_consistent: ax_indiv}

            elif len(axes) == 4:
                ax_ax, _, ax_cor, ax_sag = axes

                s_ax = return_slice("z", self.__cut[0])
                s_cor = return_slice("y", self.__cut[1])
                s_sag = return_slice("x", self.__cut[2])

                ax_view = ax_ax.imshow(
                    nda.__getitem__(s_ax),
                    interpolation="none",
                    cmap=colormap,
                    clim=(s_min, s_max),
                    aspect=1,
                    origin={"normal": "upper", "reversed": "lower"}[self.__origin],
                    vmin=s_min,
                    vmax=s_max,
                    alpha=alpha,
                    norm=norm,
                )

                cor_view = ax_cor.imshow(
                    nda.__getitem__(s_cor),
                    interpolation="none",
                    cmap=colormap,
                    clim=(s_min, s_max),
                    origin="lower",
                    aspect=asp,
                    vmin=s_min,
                    vmax=s_max,
                    alpha=alpha,
                    norm=norm,
                )

                sag_view = ax_sag.imshow(
                    nda.__getitem__(s_sag),
                    interpolation="none",
                    cmap=colormap,
                    clim=(s_min, s_max),
                    origin="lower",
                    aspect=asp,
                    vmin=s_min,
                    vmax=s_max,
                    alpha=alpha,
                    norm=norm,
                )

                if scalar.show_colorbar:

                    # divider = make_axes_locatable(ax_view)
                    # cax = divider.append_axes("right", size="5%", pad=0.05)

                    ax_box = ax_ax.get_position(original=False)
                    cbar_width = ax_box.width * 0.05  # 5% of axis width

                    cax = self.__figure.add_axes(
                        (
                            ax_box.x1 + 0.02 + (cbar_width + 0.1) * scalar_index,
                            ax_box.y0 * 1.025,
                            cbar_width,
                            ax_box.height - ax_box.y0 * 0.05,
                        )
                    )

                    cbar = self.__figure.colorbar(ax_view, cax=cax, orientation="vertical")

                if scalar.show_colorbar:

                    cbar.set_label(scalar.name)
                    cbar.solids.set_alpha(1)

                    if scalar.discrete_levels:

                        if scalar.mid_ticks:

                            delta_tick = (s_max - s_min) / scalar.discrete_levels
                            cbar.set_ticks(
                                np.linspace(
                                    s_min + delta_tick / 2,
                                    s_max - delta_tick / 2,
                                    scalar.discrete_levels,
                                )
                            )
                            cbar.set_ticklabels(np.linspace(s_min, s_max, scalar.discrete_levels))

                        else:
                            cbar.set_ticks(
                                np.linspace(
                                    s_min,
                                    s_max,
                                    scalar.discrete_levels + 1,
                                )
                            )

                    self.__scalar_view = {
                        "ax_view": ax_view,
                        "cor_view": cor_view,
                        "sag_view": sag_view,
                    }

    def _overlay_vector_field(self):
        """Overlay vector field onto existing figure"""

        if self.__projection and len(self.__vector_overlays) > 0:
            raise Warning("Vector overlay is not implemented in projection mode.")

        for _, vector in enumerate(self.__vector_overlays):

            image = vector.image
            colormap = vector.colormap
            alpha = vector.alpha
            arrow_scale = vector.arrow_scale
            arrow_width = vector.arrow_width
            subsample = vector.subsample
            color_function = vector.color_function
            invert_field = vector.invert_field
            alpha = vector.alpha

            inverse_vector_image = image  # sitk.InvertDisplacementField(image)
            vector_nda = sitk.GetArrayFromImage(inverse_vector_image)

            # Test types of axes
            axes = self.__figure.axes
            if len(axes[:4]) < 4:
                ax = axes[0]

                if hasattr(subsample, "__iter__"):
                    raise ValueError(
                        "You have selected an iterable subsampling factor for a\
                                      single axis. Behaviour undefined in this situation."
                    )

                slicer = subsample_vector_field(self.__axis, self.__cut, subsample)
                vector_nda_slice = vector_nda.__getitem__(slicer)

                vector_ax = vector_nda_slice[:, :, 2].T
                vector_cor = vector_nda_slice[:, :, 1].T
                vector_sag = vector_nda_slice[:, :, 0].T

                (vector_plot_x, vector_plot_y, vector_plot_z,) = reorientate_vector_field(
                    self.__axis,
                    vector_ax,
                    vector_cor,
                    vector_sag,
                    invert_field=invert_field,
                )

                plot_x_loc, plot_y_loc = vector_image_grid(self.__axis, vector_nda, subsample)

                if color_function == "perpendicular":
                    vector_color = vector_plot_z
                elif color_function == "magnitude":
                    vector_color = np.sqrt(
                        vector_plot_x ** 2 + vector_plot_y ** 2 + vector_plot_z ** 2
                    )

                sp_vector = ax.quiver(
                    plot_x_loc,
                    plot_y_loc,
                    vector_plot_x,
                    vector_plot_y,
                    vector_color,
                    cmap=colormap,
                    units="xy",
                    scale=1 / arrow_scale,
                    width=arrow_width,
                    minlength=0,
                    linewidth=1,
                    alpha=alpha,
                )

                if vector.show_colorbar:
                    divider = make_axes_locatable(ax)
                    cax = divider.append_axes("right", size="5%", pad=0.05)
                    cbar = self.__figure.colorbar(sp_vector, cax=cax, orientation="vertical")
                    cbar.set_label(vector.name)
                    cbar.solids.set_alpha(1)

                    f_x, f_y = self.__figure.get_size_inches()
                    self.__figure.set_size_inches(f_x * 1.15, f_y)
                    self.__figure.subplots_adjust(left=0, right=0.88, bottom=0, top=1)

            elif len(axes) >= 4:
                ax_ax, _, ax_cor, ax_sag = axes[:4]

                for plot_axes, im_axis, im_cut in zip(
                    (ax_ax, ax_cor, ax_sag), ("z", "y", "x"), self.__cut
                ):

                    slicer = subsample_vector_field(im_axis, im_cut, subsample)
                    vector_nda_slice = vector_nda.__getitem__(slicer)

                    vector_ax = vector_nda_slice[:, :, 2].T
                    vector_cor = vector_nda_slice[:, :, 1].T
                    vector_sag = vector_nda_slice[:, :, 0].T

                    (
                        vector_plot_x,
                        vector_plot_y,
                        vector_plot_z,
                    ) = reorientate_vector_field(im_axis, vector_ax, vector_cor, vector_sag)

                    plot_x_loc, plot_y_loc = vector_image_grid(im_axis, vector_nda, subsample)

                    if color_function == "perpendicular":
                        vector_color = vector_plot_z
                    elif color_function == "magnitude":
                        vector_color = np.sqrt(
                            vector_plot_x ** 2 + vector_plot_y ** 2 + vector_plot_z ** 2
                        )

                    sp_vector = plot_axes.quiver(
                        plot_x_loc,
                        plot_y_loc,
                        vector_plot_x,
                        vector_plot_y,
                        vector_color,
                        cmap=colormap,
                        units="xy",
                        scale=1 / arrow_scale,
                        width=arrow_width,
                        minlength=0,
                        linewidth=1,
                    )

                if vector.show_colorbar:

                    ax_box = ax_ax.get_position(original=False)
                    cbar_width = ax_box.width * 0.05  # 5% of axis width

                    if len(self.__figure.axes) >= 5:
                        # There is a colorbar, add a new one

                        cbar_axes = self.__figure.axes[4:]

                        cbar_axes_label_pos_list = [
                            self.__figure.transFigure.inverted().transform(
                                i.yaxis.get_label().get_position()
                            )[0]
                            for i in cbar_axes
                        ]

                        max_xpos = max(cbar_axes_label_pos_list)

                        x_pos_legend = max_xpos + 0.025

                    else:
                        x_pos_legend = ax_box.x1 + 0.025

                    cax = self.__figure.add_axes(
                        (
                            x_pos_legend,
                            ax_box.y0 * 1.025,
                            cbar_width,
                            ax_box.height - ax_box.y0 * 0.05,
                        )
                    )

                    cbar = self.__figure.colorbar(sp_vector, cax=cax, orientation="vertical")
                    cbar.set_label(vector.name)

    def draw_bounding_box_on_axes(self, ax, view, box, add_label=True):

        sag_0, cor_0, ax_0, sag_d, cor_d, ax_d = box.bounding_box

        from_points = None
        to_points = None

        if view == "z" or view == "ax":
            from_points = [sag_0, sag_0, sag_0 + sag_d, sag_0 + sag_d, sag_0]
            to_points = [cor_0, cor_0 + cor_d, cor_0 + cor_d, cor_0, cor_0]

        if view == "y" or view == "cor":
            from_points = [sag_0, sag_0 + sag_d, sag_0 + sag_d, sag_0, sag_0]
            to_points = [ax_0, ax_0, ax_0 + ax_d, ax_0 + ax_d, ax_0]

        if view == "x" or view == "sag":
            from_points = [cor_0, cor_0 + cor_d, cor_0 + cor_d, cor_0, cor_0]
            to_points = [ax_0, ax_0, ax_0 + ax_d, ax_0 + ax_d, ax_0]

        if from_points is None:
            logger.error("Invalid View")
            return

        ax.plot(
            from_points,
            to_points,
            lw=box.linewidth,
            c=box.color,
            label=box.name if add_label else None,
        )

    def _overlay_bounding_boxes(self):
        """Overlay bounding boxes onto existing figure

        Args:
            color (str|list|tuple, optional): Color of bounding box. Defaults to "r".
        """

        for box in self.__bounding_boxes:

            # Test types of axes
            axes = self.__figure.axes[:4]
            if len(axes) < 4:
                self.draw_bounding_box_on_axes(axes[0], self.__axis, box)

            elif len(axes) == 4:
                ax_ax, _, ax_cor, ax_sag = axes

                self.draw_bounding_box_on_axes(ax_ax, "z", box)
                self.draw_bounding_box_on_axes(ax_cor, "y", box, add_label=False)
                self.draw_bounding_box_on_axes(ax_sag, "x", box, add_label=False)

    def _add_legend(self):
        """Add a legend to the visualisation"""

        if len(self.__figure.axes) >= 4:

            ax_ax = self.__figure.axes[0]
            ax_ax_position = ax_ax.get_position()
            y_pos_legend = (ax_ax_position.ymax + ax_ax_position.ymin) / 2

            if self.__show_legend:
                if len(self.__figure.axes) >= 5:
                    # There is a colorbar or more - right align instead

                    cbar_axes = self.__figure.axes[4:]

                    cbar_axes_label_pos_list = [
                        self.__figure.transFigure.inverted().transform(
                            i.yaxis.get_label().get_position()
                        )[0]
                        for i in cbar_axes
                    ]

                    max_xpos = max(cbar_axes_label_pos_list)

                    x_pos_legend = max_xpos + 0.025

                    approx_font_scaling = self.__figure_size / (
                        len(self.__contours) + len(self.__bounding_boxes)
                    )

                    plt.figlegend(
                        loc="center left",
                        bbox_to_anchor=(x_pos_legend, y_pos_legend),
                        fontsize=min([10, 16 * approx_font_scaling]),
                    )
                else:
                    # Left align to axial slice
                    ax_ax_position = ax_ax.get_position()
                    x_pos_legend = ax_ax_position.xmax + 0.05

                    approx_font_scaling = self.__figure_size / (
                        len(self.__contours) + len(self.__bounding_boxes)
                    )

                    plt.figlegend(
                        loc="center left",
                        bbox_to_anchor=(x_pos_legend, y_pos_legend),
                        fontsize=min([10, 16 * approx_font_scaling]),
                    )<|MERGE_RESOLUTION|>--- conflicted
+++ resolved
@@ -189,21 +189,9 @@
 
             # Use a default name if not specified
             if name is None:
-<<<<<<< HEAD
                 name = "contour"
 
             visualise_contour = VisualiseContour(contour, name, color=color, linewidth=linewidth)
-=======
-                name = "input"
-                self.__show_legend = False
-
-            visualise_contour = VisualiseContour(
-                contour,
-                name,
-                color=color,
-                linewidth=linewidth,
-            )
->>>>>>> 218babfc
             self.__contours.append(visualise_contour)
         else:
 
