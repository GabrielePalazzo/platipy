--- conflicted
+++ resolved
@@ -4,15 +4,11 @@
 Created on Tues Aug 13
 
 """
-<<<<<<< HEAD
 import os
 import re
 import sys
 import datetime
 import warnings
-=======
-import os, re, sys, datetime, warnings
->>>>>>> fe7a8db9
 
 from functools import reduce
 
@@ -27,7 +23,6 @@
 from scipy.interpolate import griddata
 from scipy.interpolate import RectSphereBivariateSpline
 
-<<<<<<< HEAD
 from impit.segmentation.atlas.label import combine_labels
 
 from impit.segmentation.atlas.util import (
@@ -37,11 +32,6 @@
 
 from vtk.util.numpy_support import vtk_to_numpy, numpy_to_vtk
 
-=======
-from vtk.util.numpy_support import vtk_to_numpy, numpy_to_vtk
-
-debug=True
->>>>>>> fe7a8db9
 
 def ThresholdAndMeasureLungVolume(image, l=0, u=1):
     """
@@ -64,11 +54,7 @@
     imThresh = sitk.Threshold(image, lower=l, upper=u)
 
     # Create a connected component image
-<<<<<<< HEAD
     mask = sitk.ConnectedComponent(sitk.Cast(imThresh * 1024, sitk.sitkInt32), True)
-=======
-    mask = sitk.ConnectedComponent(sitk.Cast(imThresh*1024, sitk.sitkInt32),True)
->>>>>>> fe7a8db9
 
     # Get the number of pixels that fall into each label map value
     cts = np.bincount(sitk.GetArrayFromImage(mask).flatten())
@@ -89,11 +75,7 @@
     return NP, PBR, mask, maxVals
 
 
-<<<<<<< HEAD
 def AutoLungSegment(image, l=0.05, u=0.4, NPthresh=1e5):
-=======
-def AutoLungSegment(image, l = 0.05, u = 0.4, NPthresh=1e5):
->>>>>>> fe7a8db9
     """
     Segments the lungs, generating a bounding box
 
@@ -110,7 +92,6 @@
     """
 
     # Normalise image intensity
-<<<<<<< HEAD
     imNorm = sitk.Normalize(sitk.Threshold(image, -1000, 500, outsideValue=-1000))
 
     # Calculate the label maps and metrics on non-connected regions
@@ -122,44 +103,21 @@
         indices = np.argmin(PBR)
 
     if indices.size == 1:
-=======
-    imNorm = sitk.Normalize(sitk.Threshold(image, -1000,500, outsideValue=-1000))
-
-    # Calculate the label maps and metrics on non-connected regions
-    NP, PBR, mask, labels = ThresholdAndMeasureLungVolume(imNorm,l,u)
-    indices = np.array(np.where(np.logical_and(PBR<=5e-4, NP>NPthresh)))
-
-    if indices.size==0:
-        print("     Warning - non-zero perimeter/border ratio")
-        indices = np.argmin(PBR)
-
-    if indices.size==1:
->>>>>>> fe7a8db9
         validLabels = labels[indices]
         maskBinary = sitk.Equal(mask, int(validLabels))
 
     else:
         validLabels = labels[indices[0]]
         maskBinary = sitk.Equal(mask, int(validLabels[0]))
-<<<<<<< HEAD
         for i in range(len(validLabels) - 1):
             maskBinary = sitk.Add(maskBinary, sitk.Equal(mask, int(validLabels[i + 1])))
     maskBinary = maskBinary > 0
-=======
-        for i in range(len(validLabels)-1):
-            maskBinary = sitk.Add(maskBinary, sitk.Equal(mask, int(validLabels[i+1])))
-    maskBinary = maskBinary>0
->>>>>>> fe7a8db9
     label_shape_analysis = sitk.LabelShapeStatisticsImageFilter()
     label_shape_analysis.Execute(maskBinary)
     maskBox = label_shape_analysis.GetBoundingBox(True)
 
     return maskBox, maskBinary
 
-<<<<<<< HEAD
-
-=======
->>>>>>> fe7a8db9
 def CropImage(image, cropBox):
     """
     Crops an image using a bounding box
@@ -176,7 +134,6 @@
     imCrop = sitk.RegionOfInterest(image, size=cropBox[3:], index=cropBox[:3])
     return imCrop
 
-<<<<<<< HEAD
 
 def norm(x, mean, sd):
     result = []
@@ -184,113 +141,6 @@
         result += [1.0 / (sd * np.sqrt(2 * np.pi)) * np.exp(-(x[i] - mean) ** 2 / (2 * sd ** 2))]
     return np.array(result)
 
-=======
-def vectorisedTransformIndexToPhysicalPoint(image, pointArr, correct=True):
-    """
-    Transforms a set of points from array indices to real-space
-    """
-    if correct:
-        spacing = image.GetSpacing()[::-1]
-        origin = image.GetOrigin()[::-1]
-    else:
-        spacing = image.GetSpacing()
-        origin = image.GetOrigin()
-    return pointArr*spacing + origin
-
-def vectorisedTransformPhysicalPointToIndex(image, pointArr, correct=True):
-    """
-    Transforms a set of points from real-space to array indices
-    """
-    if correct:
-        spacing = image.GetSpacing()[::-1]
-        origin = image.GetOrigin()[::-1]
-    else:
-        spacing = image.GetSpacing()
-        origin = image.GetOrigin()
-    return (pointArr-origin)/spacing
-
-
-def evaluateDistanceOnSurface(referenceVolume, testVolume, absDistance=True, referenceAsDistanceMap=False):
-    """
-    Evaluates a distance map on a surface
-    Input: referenceVolume: binary volume SimpleITK image, or alternatively a distance map
-           testVolume: binary volume SimpleITK image
-    Output: theta, phi, values
-    """
-    if referenceAsDistanceMap:
-        referenceDistanceMap = referenceVolume
-    else:
-        if absDistance:
-            referenceDistanceMap = sitk.Abs(sitk.SignedMaurerDistanceMap(referenceVolume, squaredDistance=False, useImageSpacing=True))
-
-        else:
-            referenceDistanceMap = sitk.SignedMaurerDistanceMap(referenceVolume, squaredDistance=False, useImageSpacing=True)
-
-    testSurface = sitk.LabelContour(testVolume)
-
-    distanceImage = sitk.Multiply(referenceDistanceMap, sitk.Cast(testSurface, sitk.sitkFloat32))
-    distanceArray = sitk.GetArrayFromImage(distanceImage)
-
-    # Calculate centre of mass in real coordinates
-    testSurfaceArray = sitk.GetArrayFromImage(testSurface)
-    testSurfaceLocations = np.where(testSurfaceArray==1)
-    testSurfaceLocationsArray = np.array(testSurfaceLocations)
-    COMIndex = testSurfaceLocationsArray.mean(axis=1)
-    COMReal = vectorisedTransformIndexToPhysicalPoint(testSurface, COMIndex)
-
-    # Calculate each point on the surface in real coordinates
-    pts = testSurfaceLocationsArray.T
-    ptsReal = vectorisedTransformIndexToPhysicalPoint(testSurface, pts)
-    ptsDiff = ptsReal - COMReal
-
-    # Convert to spherical polar coordinates - base at north pole
-    rho = np.sqrt((ptsDiff*ptsDiff).sum(axis=1))
-    theta = np.pi/2.-np.arccos(ptsDiff.T[0]/rho)
-    phi =  -1*np.arctan2(ptsDiff.T[2],-1.0*ptsDiff.T[1])
-
-    # Extract values
-    values = distanceArray[testSurfaceLocations]
-
-    return theta, phi, values
-
-
-def regridSphericalData(theta, phi, values, resolution):
-    """
-    Re-grids spherical data
-    Input: theta, phi, values
-    Options: plot a figure (plotFig), save a figure (saveFig), case identifier (figName)
-    Output: pLat, pLong, gridValues (, fig)
-    """
-    # Re-grid:
-    #  Set up grid
-    Dradian = resolution*np.pi/180
-    pLong, pLat = np.mgrid[-np.pi:np.pi:Dradian, -np.pi/2.:np.pi/2.0:Dradian]
-
-    # First pass - linear interpolation, works well but not for edges
-    gridValues = griddata(list(zip(theta, phi)), values, (pLat, pLong), method='linear', rescale=False)
-
-    # Second pass - nearest neighbour interpolation
-    gridValuesNN = griddata(list(zip(theta, phi)), values, (pLat, pLong), method='nearest', rescale=False)
-
-    # Third pass - wherever the linear interpolation isn't defined use nearest neighbour interpolation
-    gridValues[~np.isfinite(gridValues)] = gridValuesNN[~np.isfinite(gridValues)]
-
-    return pLat, pLong, gridValues
-
-
-def medianAbsoluteDeviation(data, axis=None):
-    """ Median Absolute Deviation: a "Robust" version of standard deviation.
-        Indices variabililty of the sample.
-        https://en.wikipedia.org/wiki/Median_absolute_deviation
-    """
-    return np.median(np.abs(data - np.median(data, axis=axis)), axis=axis)
-
-def norm(x, mean, sd):
-    norm = []
-    for i in range(x.size):
-        norm += [1.0/(sd*np.sqrt(2*np.pi))*np.exp(-(x[i] - mean)**2/(2*sd**2))]
-    return np.array(norm)
->>>>>>> fe7a8db9
 
 def res(p, y, x):
     m, dm, sd1, sd2 = p
@@ -300,213 +150,8 @@
     err = y - y_fit
     return err
 
-<<<<<<< HEAD
 
 def COMFromImageList(sitkImageList, conditionType="count", conditionValue=0, scanDirection="z", debug=False):
-=======
-def gaussianCurve(x, a, m, s):
-    return a*scipy_norm.pdf(x, loc=m, scale=s)
-
-def IAR(atlasSet, structureName, smoothMaps=False, smoothSigma=1, zScore='MAD', outlierMethod='IQR', minBestAtlases=10, N_factor=1.5, logFile='IAR_{0}.log'.format(datetime.datetime.now()), debug=False, iteration=0, singleStep=False):
-
-    if iteration == 0:
-        # Run some checks in the data?
-
-        # Begin the process
-        print('Iterative atlas removal: ')
-        print('  Beginning process')
-        logFile = open(logFile, 'w')
-        logFile.write('Iteration,Atlases,Qvalue,Threshold\n')
-
-    # Get remaining case identifiers to loop through
-    remainingIdList = list(atlasSet.keys())
-
-    #Modify resolution for better statistics
-    if len(remainingIdList)<12:
-        print('  Less than 12 atlases, resolution set: 3x3 sqr deg')
-        resolution = 3
-    elif len(remainingIdList)<7:
-        print('  Less than 7 atlases, resolution set: 6x6 sqr deg')
-        resolution = 6
-    else:
-        resolution = 1
-
-    # Generate the surface projections
-    #   1. Set the consensus surface using the reference volume
-    probabilityLabel = combineLabels(atlasSet, structureName)[structureName]
-    referenceVolume = processProbabilityImage(probabilityLabel, threshold=1)
-    referenceDistanceMap = sitk.Abs(sitk.SignedMaurerDistanceMap(referenceVolume, squaredDistance=False, useImageSpacing=True))
-
-    gValList = []
-    print('  Calculating surface distance maps: ')
-    #print('    ', end=' ')
-    for testId in remainingIdList:
-        print('    {0}'.format(testId), end=" ")
-        sys.stdout.flush()
-        #   2. Calculate the distance from the surface to the consensus surface
-
-        testVolume = atlasSet[testId]['DIR'][structureName]
-
-        # This next step ensures non-binary labels are treated properly
-        # We use 0.1 to capture the outer edge of the test delineation, if it is probabilistic
-        testVolume = processProbabilityImage(testVolume, 0.1)
-
-        # Now compute the distance across the surface
-        theta, phi, values = evaluateDistanceOnSurface(referenceDistanceMap, testVolume, referenceAsDistanceMap=True)
-        pLat, pLong, gVals = regridSphericalData(theta, phi, values, resolution=resolution)
-
-        gValList.append(gVals)
-    print()
-    QResults = {}
-
-    for i, (testId, gVals) in enumerate(zip(remainingIdList, gValList)):
-
-        gValListTest = gValList[:]
-        gValListTest.pop(i)
-
-        if smoothMaps:
-            gVals = filters.gaussian_filter(gVals, sigma=smoothSigma, mode='wrap')
-
-        #       b) i] Compute the Z-scores over the projected surface
-        if zScore.lower()=='std':
-            gValMean = np.mean(gValListTest, axis=0)
-            gValStd = np.std(gValListTest, axis=0)
-
-            if np.any(gValStd==0):
-                print('    Std Dev zero count: {0}'.format(np.sum(gValStd==0)))
-                gValStd[gValStd==0] = gValStd.mean()
-
-            zScoreValsArr =  ( gVals - gValMean ) / gValStd
-
-        elif zScore.lower()=='mad':
-            gValMedian = np.median(gValListTest, axis=0)
-            gValMAD    = 1.4826 * medianAbsoluteDeviation(gValListTest, axis=0)
-
-            if np.any(~np.isfinite(gValMAD)):
-                print('Error in MAD')
-                print(gValMAD)
-
-            if np.any(gValMAD==0):
-                print('    MAD zero count: {0}'.format(np.sum(gValMAD==0)))
-                gValMAD[gValMAD==0] = np.median(gValMAD)
-
-            zScoreValsArr =  ( gVals - gValMedian ) / gValMAD
-
-        else:
-            print(' Error!')
-            print(' zScore must be one of: MAD, STD')
-            sys.exit()
-
-        zScoreVals = np.ravel( zScoreValsArr )
-
-        if debug:
-            print('      [{0}] Statistics of mZ-scores'.format(testId))
-            print('        Min(Z)    = {0:.2f}'.format(zScoreVals.min()))
-            print('        Q1(Z)     = {0:.2f}'.format(np.percentile(zScoreVals, 25)))
-            print('        Mean(Z)   = {0:.2f}'.format(zScoreVals.mean()))
-            print('        Median(Z) = {0:.2f}'.format(np.percentile(zScoreVals, 50)))
-            print('        Q3(Z)     = {0:.2f}'.format(np.percentile(zScoreVals, 75)))
-            print('        Max(Z)    = {0:.2f}\n'.format(zScoreVals.max()))
-
-        # Calculate excess area from Gaussian: the Q-metric
-        bins = np.linspace(-15,15,501)
-        zDensity, bin_edges = np.histogram(zScoreVals, bins=bins, density=True)
-        bin_centers = (bin_edges[1:]+bin_edges[:-1])/2.0
-
-        popt, pcov = curve_fit(f=gaussianCurve, xdata=bin_centers, ydata=zDensity)
-        zIdeal = gaussianCurve(bin_centers, *popt)
-        zDiff = np.abs(zDensity - zIdeal)
-
-        # Integrate to get the Q_value
-        Q_value = np.trapz(zDiff*np.abs(bin_centers)**2, bin_centers)
-        QResults[testId] = np.float64(Q_value)
-
-    # Exclude (at most) the worst 3 atlases for outlier detection
-    # With a minimum number, this helps provide more robust estimates at low numbers
-    RL = list(QResults.values())
-    bestResults = np.sort(RL)[:max([minBestAtlases, len(RL)-3])]
-
-    if outlierMethod.lower()=='iqr':
-        outlierLimit = np.percentile(bestResults, 75, axis=0) + N_factor*np.subtract(*np.percentile(bestResults, [75, 25], axis=0))
-    elif outlierMethod.lower()=='std':
-        outlierLimit = np.mean(bestResults, axis=0) + N_factor*np.std(bestResults, axis=0)
-    else:
-        print(' Error!')
-        print(' outlierMethod must be one of: IQR, STD')
-        sys.exit()
-
-    print('  Analysing results')
-    print('   Outlier limit: {0:06.3f}'.format(outlierLimit))
-    keepIdList = []
-
-    logFile.write('{0},{1},{2},{3:.4g}\n'.format(iteration,
-                                                 ' '.join(remainingIdList),
-                                                 ' '.join(['{0:.4g}'.format(i) for i in list(QResults.values())]),
-                                                 outlierLimit))
-    logFile.flush()
-
-    for ii, result in QResults.items():
-
-        accept = (result <= outlierLimit)
-
-        print('      {0}: Q = {1:06.3f} [{2}]'.format(ii, result, {True:'KEEP',False:'REMOVE'}[accept]))
-
-        if accept:
-            keepIdList.append(ii)
-
-    if len(keepIdList)<len(remainingIdList):
-        print('\n  Step {0} Complete'.format(iteration))
-        print('   Num. Removed = {0} --\n'.format(len(remainingIdList)-len(keepIdList)))
-
-        iteration += 1
-        atlasSetNew = {i:atlasSet[i] for i in keepIdList}
-
-        if singleStep:
-            return atlasSetNew
-        else:
-            return IAR(atlasSet=atlasSetNew, structureName=structureName, smoothMaps=smoothMaps, smoothSigma=smoothSigma, zScore=zScore, outlierMethod=outlierMethod, minBestAtlases=minBestAtlases, N_factor=N_factor, logFile=logFile, debug=debug, iteration=iteration)
-
-    else:
-        print('  End point reached. Keeping:\n   {0}'.format(keepIdList))
-        logFile.close()
-
-        return atlasSet
-
-def processProbabilityImage(probabilityImage, threshold=0.5):
-
-    # Check type
-    if type(probabilityImage)!=sitk.Image:
-        probabilityImage = sitk.GetImageFromArray(probabilityImage)
-
-    # Normalise probability map
-    probabilityImage = (probabilityImage / sitk.GetArrayFromImage(probabilityImage).max())
-
-    # Get the starting binary image
-    binaryImage = sitk.BinaryThreshold(probabilityImage, lowerThreshold=threshold)
-
-    # Fill holes
-    binaryImage = sitk.BinaryFillhole(binaryImage)
-
-    # Apply the connected component filter
-    labelledImage = sitk.ConnectedComponent(binaryImage)
-
-    # Measure the size of each connected component
-    labelShapeFilter = sitk.LabelShapeStatisticsImageFilter()
-    labelShapeFilter.Execute(labelledImage)
-    labelIndices = labelShapeFilter.GetLabels()
-    voxelCounts  = [labelShapeFilter.GetNumberOfPixels(i) for i in labelIndices]
-    if voxelCounts==[]:
-        return binaryImage
-
-    # Select the largest region
-    largestComponentLabel = labelIndices[np.argmax(voxelCounts)]
-    largestComponentImage = (labelledImage==largestComponentLabel)
-
-    return sitk.Cast(largestComponentImage, sitk.sitkUInt8)
-
-
-def COMFromImageList(sitkImageList, conditionType="count", conditionValue=0, scanDirection = 'z'):
->>>>>>> fe7a8db9
     """
     Input: list of SimpleITK images
            minimum total slice area required for the tube to be inserted at that slice
@@ -514,7 +159,6 @@
     Output: mean centre of mass positions, with shape (NumSlices, 2)
     Note: positions are converted into image space by default
     """
-<<<<<<< HEAD
     if scanDirection.lower() == "x":
         if debug: print("Scanning in sagittal direction")
         COMZ = []
@@ -536,29 +180,6 @@
                 C.append(np.any(volumeArray, axis=(1, 0)))
                 comZ /= 1.0 * weights
                 comY /= 1.0 * weights
-=======
-    if scanDirection.lower()=='x':
-        print("Scanning in sagittal direction")
-        COMZ = []
-        COMY = []
-        W    = []
-        C    = []
-
-        referenceImage = sitkImageList[0]
-        referenceArray = sitk.GetArrayFromImage(referenceImage)
-        z,y = np.mgrid[0:referenceArray.shape[0]:1, 0:referenceArray.shape[1]:1]
-
-        with np.errstate(divide='ignore', invalid='ignore'):
-            for sitkImage in sitkImageList:
-                volumeArray = sitk.GetArrayFromImage(sitkImage)
-                comZ = 1.0*(z[:,:,np.newaxis]*volumeArray).sum(axis=(1,0))
-                comY = 1.0*(y[:,:,np.newaxis]*volumeArray).sum(axis=(1,0))
-                weights = np.sum(volumeArray, axis=(1,0))
-                W.append(weights)
-                C.append(np.any(volumeArray, axis=(1,0)))
-                comZ/=(1.0*weights)
-                comY/=(1.0*weights)
->>>>>>> fe7a8db9
                 COMZ.append(comZ)
                 COMY.append(comY)
 
@@ -569,7 +190,6 @@
             warnings.simplefilter("ignore", category=RuntimeWarning)
             meanCOMZ = np.nanmean(COMZ, axis=0)
             meanCOMY = np.nanmean(COMY, axis=0)
-<<<<<<< HEAD
             if conditionType.lower() == "area":
                 meanCOM = (
                     np.dstack((meanCOMZ, meanCOMY))[0]
@@ -580,12 +200,6 @@
                     np.dstack((meanCOMZ, meanCOMY))[0]
                     * np.array((np.sum(C, axis=0) > (conditionValue),) * 2).T
                 )
-=======
-            if conditionType.lower()=="area":
-                meanCOM = np.dstack((meanCOMZ, meanCOMY))[0]*np.array((np.sum(W, axis=0)>(conditionValue),)*2).T
-            elif conditionType.lower()=="count":
-                meanCOM = np.dstack((meanCOMZ, meanCOMY))[0]*np.array((np.sum(C, axis=0)>(conditionValue),)*2).T
->>>>>>> fe7a8db9
             else:
                 print("Invalid condition type, please select from 'area' or 'count'.")
                 sys.exit()
@@ -593,7 +207,6 @@
         pointArray = []
         for index, COM in enumerate(meanCOM):
             if np.all(np.isfinite(COM)):
-<<<<<<< HEAD
                 if np.all(COM > 0):
                     pointArray.append(
                         referenceImage.TransformIndexToPhysicalPoint(
@@ -624,50 +237,17 @@
                 C.append(np.any(volumeArray, axis=(1, 2)))
                 comX /= 1.0 * weights
                 comY /= 1.0 * weights
-=======
-                if np.all(COM>0):
-                    pointArray.append(referenceImage.TransformIndexToPhysicalPoint(( index, int(COM[1]), int(COM[0]))))
-
-        return pointArray
-
-    elif scanDirection.lower()=='z':
-        print("Scanning in axial direction")
-        COMX = []
-        COMY = []
-        W    = []
-        C    = []
-
-        referenceImage = sitkImageList[0]
-        referenceArray = sitk.GetArrayFromImage(referenceImage)
-        x,y = np.mgrid[0:referenceArray.shape[1]:1, 0:referenceArray.shape[2]:1]
-
-        with np.errstate(divide='ignore', invalid='ignore'):
-            for sitkImage in sitkImageList:
-                volumeArray = sitk.GetArrayFromImage(sitkImage)
-                comX = 1.0*(x*volumeArray).sum(axis=(1,2))
-                comY = 1.0*(y*volumeArray).sum(axis=(1,2))
-                weights = np.sum(volumeArray, axis=(1,2))
-                W.append(weights)
-                C.append(np.any(volumeArray, axis=(1,2)))
-                comX/=(1.0*weights)
-                comY/=(1.0*weights)
->>>>>>> fe7a8db9
                 COMX.append(comX)
                 COMY.append(comY)
 
         with warnings.catch_warnings():
             """
-<<<<<<< HEAD
             It's fairly likely some slices have just np.NaN values - it raises a warning but we
             can suppress it here
-=======
-            It's fairly likely some slices have just np.NaN values - it raises a warning but we can suppress it here
->>>>>>> fe7a8db9
             """
             warnings.simplefilter("ignore", category=RuntimeWarning)
             meanCOMX = np.nanmean(COMX, axis=0)
             meanCOMY = np.nanmean(COMY, axis=0)
-<<<<<<< HEAD
             if conditionType.lower() == "area":
                 meanCOM = (
                     np.dstack((meanCOMX, meanCOMY))[0]
@@ -678,19 +258,12 @@
                     np.dstack((meanCOMX, meanCOMY))[0]
                     * np.array((np.sum(C, axis=0) > (conditionValue),) * 2).T
                 )
-=======
-            if conditionType.lower()=="area":
-                meanCOM = np.dstack((meanCOMX, meanCOMY))[0]*np.array((np.sum(W, axis=0)>(conditionValue),)*2).T
-            elif conditionType.lower()=="count":
-                meanCOM = np.dstack((meanCOMX, meanCOMY))[0]*np.array((np.sum(C, axis=0)>(conditionValue),)*2).T
->>>>>>> fe7a8db9
             else:
                 print("Invalid condition type, please select from 'area' or 'count'.")
                 quit()
         pointArray = []
         for index, COM in enumerate(meanCOM):
             if np.all(np.isfinite(COM)):
-<<<<<<< HEAD
                 if np.all(COM > 0):
                     pointArray.append(
                         referenceImage.TransformIndexToPhysicalPoint(
@@ -702,33 +275,17 @@
 
 
 def tubeFromCOMList(COMList, radius, debug=False):
-=======
-                if np.all(COM>0):
-                    pointArray.append(referenceImage.TransformIndexToPhysicalPoint((int(COM[1]), int(COM[0]), index)))
-
-        return pointArray
-
-def tubeFromCOMList(COMList, radius):
->>>>>>> fe7a8db9
     """
     Input: image-space positions along the tube centreline.
     Output: VTK tube
     Note: positions do not have to be continuous - the tube is interpolated in real space
     """
     points = vtk.vtkPoints()
-<<<<<<< HEAD
     for i, pt in enumerate(COMList):
         points.InsertPoint(i, pt[0], pt[1], pt[2])
 
     # Fit a spline to the points
     if debug: print("Fitting spline")
-=======
-    for i,pt in enumerate(COMList):
-        points.InsertPoint(i, pt[0], pt[1], pt[2])
-
-    # Fit a spline to the points
-    print("Fitting spline")
->>>>>>> fe7a8db9
     spline = vtk.vtkParametricSpline()
     spline.SetPoints(points)
 
@@ -744,12 +301,8 @@
     tubeRadius.SetName("TubeRadius")
     for i in range(n):
         # We can set the radius based on the given propagated segmentations in that slice?
-<<<<<<< HEAD
         # Typically segmentations are elliptical, this could be an issue so for now a constant
         # radius is used
-=======
-        # Typically segmentations are elliptical, this could be an issue so for now a constant radius is used
->>>>>>> fe7a8db9
         tubeRadius.SetTuple1(i, radius)
 
     # Add the scalars to the polydata
@@ -767,10 +320,6 @@
 
     return tuber
 
-<<<<<<< HEAD
-
-=======
->>>>>>> fe7a8db9
 def writeVTKTubeToFile(tube, filename):
     """
     Input: VTK tube
@@ -788,18 +337,13 @@
 
     return s
 
-<<<<<<< HEAD
 
 def SimpleITKImageFromVTKTube(tube, SITKReferenceImage, debug=False):
-=======
-def SimpleITKImageFromVTKTube(tube, SITKReferenceImage, verbose = False):
->>>>>>> fe7a8db9
     """
     Input: VTK tube, referenceImage (used for spacing, etc.)
     Output: SimpleITK image
     Note: Uses binary output (background 0, foreground 1)
     """
-<<<<<<< HEAD
     size = list(SITKReferenceImage.GetSize())
     origin = list(SITKReferenceImage.GetOrigin())
     spacing = list(SITKReferenceImage.GetSpacing())
@@ -807,35 +351,17 @@
 
     # convert the SimpleITK image to a numpy array
     arr = sitk.GetArrayFromImage(SITKReferenceImage).transpose(2, 1, 0).flatten()
-=======
-    size     = list(SITKReferenceImage.GetSize())
-    origin   = list(SITKReferenceImage.GetOrigin())
-    spacing  = list(SITKReferenceImage.GetSpacing())
-    ncomp    = SITKReferenceImage.GetNumberOfComponentsPerPixel()
-
-    # convert the SimpleITK image to a numpy array
-    arr = sitk.GetArrayFromImage(SITKReferenceImage).transpose(2,1,0).flatten()
->>>>>>> fe7a8db9
 
     # send the numpy array to VTK with a vtkImageImport object
     dataImporter = vtk.vtkImageImport()
 
-<<<<<<< HEAD
     dataImporter.CopyImportVoidPointer(arr, len(arr))
-=======
-    dataImporter.CopyImportVoidPointer( arr, len(arr) )
->>>>>>> fe7a8db9
     dataImporter.SetDataScalarTypeToUnsignedChar()
     dataImporter.SetNumberOfScalarComponents(ncomp)
 
     # Set the new VTK image's parameters
-<<<<<<< HEAD
     dataImporter.SetDataExtent(0, size[0] - 1, 0, size[1] - 1, 0, size[2] - 1)
     dataImporter.SetWholeExtent(0, size[0] - 1, 0, size[1] - 1, 0, size[2] - 1)
-=======
-    dataImporter.SetDataExtent (0, size[0]-1, 0, size[1]-1, 0, size[2]-1)
-    dataImporter.SetWholeExtent(0, size[0]-1, 0, size[1]-1, 0, size[2]-1)
->>>>>>> fe7a8db9
     dataImporter.SetDataOrigin(origin)
     dataImporter.SetDataSpacing(spacing)
 
@@ -846,43 +372,19 @@
     # fill the image with foreground voxels:
     inval = 1
     outval = 0
-<<<<<<< HEAD
     VTKReferenceImage.GetPointData().GetScalars().Fill(inval)
 
     if debug:
         print("Using polydaya to generate stencil.")
     pol2stenc = vtk.vtkPolyDataToImageStencil()
     pol2stenc.SetTolerance(0.5)  # points within 0.5 voxels are included
-=======
-    count = VTKReferenceImage.GetNumberOfPoints()
-    VTKReferenceImage.GetPointData().GetScalars().Fill(inval)
-
-    if verbose:
-        print("Generating volume using extrusion.")
-    extruder = vtk.vtkLinearExtrusionFilter()
-    extruder.SetInputData(tube.GetOutput())
-
-    extruder.SetScaleFactor(1.)
-    extruder.SetExtrusionTypeToNormalExtrusion()
-    extruder.SetVector(0, 0, 1)
-    extruder.Update()
-
-    if verbose:
-        print("Using polydaya to generate stencil.")
-    pol2stenc = vtk.vtkPolyDataToImageStencil()
-    pol2stenc.SetTolerance(0) # important if extruder.SetVector(0, 0, 1) !!!
->>>>>>> fe7a8db9
     pol2stenc.SetInputConnection(tube.GetOutputPort())
     pol2stenc.SetOutputOrigin(VTKReferenceImage.GetOrigin())
     pol2stenc.SetOutputSpacing(VTKReferenceImage.GetSpacing())
     pol2stenc.SetOutputWholeExtent(VTKReferenceImage.GetExtent())
     pol2stenc.Update()
 
-<<<<<<< HEAD
     if debug:
-=======
-    if verbose:
->>>>>>> fe7a8db9
         print("using stencil to generate image.")
     imgstenc = vtk.vtkImageStencil()
     imgstenc.SetInputData(VTKReferenceImage)
@@ -891,20 +393,13 @@
     imgstenc.SetBackgroundValue(outval)
     imgstenc.Update()
 
-<<<<<<< HEAD
     if debug:
-=======
-    if verbose:
->>>>>>> fe7a8db9
         print("Generating SimpleITK image.")
     finalImage = imgstenc.GetOutput()
     finalArray = finalImage.GetPointData().GetScalars()
     finalArray = vtk_to_numpy(finalArray).reshape(SITKReferenceImage.GetSize()[::-1])
-<<<<<<< HEAD
     if debug:
         print(f'Volume = {finalArray.sum()*sum(spacing):.3f} mm^3')
-=======
->>>>>>> fe7a8db9
     finalImageSITK = sitk.GetImageFromArray(finalArray)
     finalImageSITK.CopyInformation(SITKReferenceImage)
 
@@ -914,7 +409,6 @@
     """
 
     """
-<<<<<<< HEAD
     size = list(img.GetSize())
     origin = list(img.GetOrigin())
     spacing = list(img.GetSpacing())
@@ -922,36 +416,18 @@
 
     # convert the SimpleITK image to a numpy array
     arr = sitk.GetArrayFromImage(img).transpose(2, 1, 0).flatten()
-=======
-    size     = list(img.GetSize())
-    origin   = list(img.GetOrigin())
-    spacing  = list(img.GetSpacing())
-    ncomp    = img.GetNumberOfComponentsPerPixel()
-
-    # convert the SimpleITK image to a numpy array
-    arr = sitk.GetArrayFromImage(img).transpose(2,1,0).flatten()
->>>>>>> fe7a8db9
     arr_string = arr.tostring()
 
     # send the numpy array to VTK with a vtkImageImport object
     dataImporter = vtk.vtkImageImport()
 
-<<<<<<< HEAD
     dataImporter.CopyImportVoidPointer(arr_string, len(arr_string))
-=======
-    dataImporter.CopyImportVoidPointer( arr_string, len(arr_string) )
->>>>>>> fe7a8db9
     dataImporter.SetDataScalarTypeToUnsignedChar()
     dataImporter.SetNumberOfScalarComponents(ncomp)
 
     # Set the new VTK image's parameters
-<<<<<<< HEAD
     dataImporter.SetDataExtent(0, size[0] - 1, 0, size[1] - 1, 0, size[2] - 1)
     dataImporter.SetWholeExtent(0, size[0] - 1, 0, size[1] - 1, 0, size[2] - 1)
-=======
-    dataImporter.SetDataExtent (0, size[0]-1, 0, size[1]-1, 0, size[2]-1)
-    dataImporter.SetWholeExtent(0, size[0]-1, 0, size[1]-1, 0, size[2]-1)
->>>>>>> fe7a8db9
     dataImporter.SetDataOrigin(origin)
     dataImporter.SetDataSpacing(spacing)
 
@@ -960,7 +436,6 @@
     vtk_image = dataImporter.GetOutput()
     return vtk_image
 
-<<<<<<< HEAD
 
 def vesselSplineGeneration(
     referenceImage,
@@ -972,16 +447,12 @@
     scanDirectionDict,
     debug=False
 ):
-=======
-def vesselSplineGeneration(atlasSet, vesselNameList, vesselRadiusDict, stopConditionTypeDict, stopConditionValueDict, scanDirectionDict):
->>>>>>> fe7a8db9
     """
 
     """
     splinedVessels = {}
     for vesselName in vesselNameList:
 
-<<<<<<< HEAD
         # We must set the image direction to identity
         # This is because it is not possible to modify VTK Image directions
         # This may get fixed in a future VTK version
@@ -1022,19 +493,4 @@
         for im in imageList:
             im.SetDirection(initial_image_direction)
 
-=======
-        imageList    = [atlasSet[i]['DIR'][vesselName] for i in atlasSet.keys()]
-
-        vesselRadius        = vesselRadiusDict[vesselName]
-        stopConditionType   = stopConditionTypeDict[vesselName]
-        stopConditionValue  = stopConditionValueDict[vesselName]
-        scanDirection       = scanDirectionDict[vesselName]
-
-        pointArray = COMFromImageList(imageList, conditionType=stopConditionType, conditionValue=stopConditionValue, scanDirection=scanDirection)
-        tube       = tubeFromCOMList(pointArray, radius=vesselRadius)
-
-        SITKReferenceImage  = imageList[0]
-
-        splinedVessels[vesselName] = SimpleITKImageFromVTKTube(tube, SITKReferenceImage, verbose = False)
->>>>>>> fe7a8db9
     return splinedVessels